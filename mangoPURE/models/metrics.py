--- conflicted
+++ resolved
@@ -13,16 +13,10 @@
         :return: binary cross entropy loss
         """
         mask = batch["attention_mask"]
-<<<<<<< HEAD
-        loss_sum = mask * torch.nn.BCEWithLogitsLoss()(batch["head_output"], batch["labels"])
-        loss = loss_sum.sum() / mask.sum()
+        loss = torch.nn.BCEWithLogitsLoss(pos_weight=mask)(batch["head_output"], batch["labels"])
         return loss
 
 
 class CrossEntropyLoss(Loss):
     def __call__(self, batch: Dict) -> torch.Tensor:
-        return torch.nn.CrossEntropyLoss()(batch['head_output'], batch['labels'])
-=======
-        loss = torch.nn.BCEWithLogitsLoss(pos_weight=mask)(batch["head_output"], batch["labels"])
-        return loss
->>>>>>> 231a6650
+        return torch.nn.CrossEntropyLoss()(batch['head_output'], batch['labels'])